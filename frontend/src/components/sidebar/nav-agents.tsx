--- conflicted
+++ resolved
@@ -411,77 +411,23 @@
 
                   return (
                     <SidebarMenuItem key={`thread-${thread.threadId}`} className="group/row">
-                      <div className="flex items-center w-full min-h-[48px] py-2">
-                        {/* Loader or icon */}
-                        {isThreadLoading && (
-                          <Loader2 className="h-4 w-4 animate-spin mr-2 flex-shrink-0" />
-                        )}
-                        {/* Title */}
-                        <span className="font-normal text-[16px] leading-[1] truncate flex-1">
-                          {thread.projectName}
-                        </span>
-                        {/* Date */}
-                        <span className="ml-2 text-[14px] leading-[1] text-white/50 flex-shrink-0">
-                          {new Date(thread.updatedAt).toLocaleDateString('en-US', { weekday: 'short' })}
-                        </span>
-                        {/* Three dots menu */}
-                        <DropdownMenu>
-                          <DropdownMenuTrigger asChild>
-                            <button
-                              className="ml-2 flex-shrink-0 w-4 h-6 flex items-center justify-center hover:bg-muted/50 rounded transition-all duration-150 text-muted-foreground hover:text-foreground"
-                              onClick={(e) => {
-                                e.preventDefault();
-                                e.stopPropagation();
-                                document.body.style.pointerEvents = 'auto';
-                              }}
-                            >
-                              <MoreVertical className="h-4 w-4" />
-                              <span className="sr-only">More actions</span>
-                            </button>
-                          </DropdownMenuTrigger>
-                          <DropdownMenuContent
-                            className="w-56 rounded-lg"
-                            side={isMobile ? 'bottom' : 'right'}
-                            align={isMobile ? 'end' : 'start'}
+                      <SidebarMenuButton
+                        asChild
+                        className={`relative ${isActive
+                          ? 'bg-accent text-accent-foreground font-medium'
+                          : isSelected
+                            ? 'bg-primary/10'
+                            : ''
+                          }`}
+                      >
+                        <div className="flex items-center w-full">
+                          <Link
+                            href={thread.url}
+                            onClick={(e) =>
+                              handleThreadClick(e, thread.threadId, thread.url)
+                            }
+                            className="flex items-center flex-1 min-w-0"
                           >
-<<<<<<< HEAD
-                            <DropdownMenuItem onClick={() => {
-                              setSelectedItem({ threadId: thread?.threadId, projectId: thread?.projectId })
-                              setShowShareModal(true)
-                            }}>
-                              <Share2 className="text-muted-foreground" />
-                              <span>Share Chat</span>
-                            </DropdownMenuItem>
-                            <DropdownMenuItem asChild>
-                              <a
-                                href={thread.url}
-                                target="_blank"
-                                rel="noopener noreferrer"
-                              >
-                                <ArrowUpRight className="text-muted-foreground" />
-                                <span>Open in New Tab</span>
-                              </a>
-                            </DropdownMenuItem>
-                            <DropdownMenuSeparator />
-                            <DropdownMenuItem
-                              onClick={() =>
-                                handleDeleteThread(
-                                  thread.threadId,
-                                  thread.projectName,
-                                )
-                              }
-                            >
-                              <Trash2 className="text-muted-foreground" />
-                              <span>Delete</span>
-                            </DropdownMenuItem>
-                          </DropdownMenuContent>
-                        </DropdownMenu>
-                        {/* Checkbox */}
-                        <div
-                          className="ml-2 flex-shrink-0 w-4 h-4 flex items-center justify-center group/checkbox"
-                          onClick={(e) => toggleThreadSelection(thread.threadId, e)}
-                        >
-=======
                             {isThreadLoading ? (
                               <Loader2 className="h-4 w-4 animate-spin mr-2 flex-shrink-0" />
                             ) : null}
@@ -489,15 +435,72 @@
                           </Link>
 
                           {/* Checkbox - only visible on hover of this specific area */}
->>>>>>> d55017dc
                           <div
-                            className={`h-4 w-4 border rounded cursor-pointer transition-all duration-150 flex items-center justify-center ${isSelected
-                              ? 'opacity-100 bg-primary border-primary hover:bg-primary/90'
-                              : 'border-muted-foreground/30 bg-background hover:bg-muted/50'
-                              }`}
+                            className="mr-1 flex-shrink-0 w-4 h-4 flex items-center justify-center group/checkbox"
+                            onClick={(e) => toggleThreadSelection(thread.threadId, e)}
                           >
-                            {isSelected && <Check className="h-3 w-3 text-primary-foreground" />}
+                            <div
+                              className={`h-4 w-4 border rounded cursor-pointer transition-all duration-150 flex items-center justify-center ${isSelected
+                                ? 'opacity-100 bg-primary border-primary hover:bg-primary/90'
+                                : 'opacity-0 group-hover/checkbox:opacity-100 border-muted-foreground/30 bg-background hover:bg-muted/50'
+                                }`}
+                            >
+                              {isSelected && <Check className="h-3 w-3 text-primary-foreground" />}
+                            </div>
                           </div>
+
+                          {/* Dropdown Menu - inline with content */}
+                          <DropdownMenu>
+                            <DropdownMenuTrigger asChild>
+                              <button
+                                className="flex-shrink-0 w-4 h-4 flex items-center justify-center hover:bg-muted/50 rounded transition-all duration-150 text-muted-foreground hover:text-foreground opacity-0 group-hover/row:opacity-100"
+                                onClick={(e) => {
+                                  e.preventDefault();
+                                  e.stopPropagation();
+                                  // Ensure pointer events are enabled when dropdown opens
+                                  document.body.style.pointerEvents = 'auto';
+                                }}
+                              >
+                                <MoreHorizontal className="h-4 w-4" />
+                                <span className="sr-only">More actions</span>
+                              </button>
+                            </DropdownMenuTrigger>
+                            <DropdownMenuContent
+                              className="w-56 rounded-lg"
+                              side={isMobile ? 'bottom' : 'right'}
+                              align={isMobile ? 'end' : 'start'}
+                            >
+                              <DropdownMenuItem onClick={() => {
+                                setSelectedItem({ threadId: thread?.threadId, projectId: thread?.projectId })
+                                setShowShareModal(true)
+                              }}>
+                                <Share2 className="text-muted-foreground" />
+                                <span>Share Chat</span>
+                              </DropdownMenuItem>
+                              <DropdownMenuItem asChild>
+                                <a
+                                  href={thread.url}
+                                  target="_blank"
+                                  rel="noopener noreferrer"
+                                >
+                                  <ArrowUpRight className="text-muted-foreground" />
+                                  <span>Open in New Tab</span>
+                                </a>
+                              </DropdownMenuItem>
+                              <DropdownMenuSeparator />
+                              <DropdownMenuItem
+                                onClick={() =>
+                                  handleDeleteThread(
+                                    thread.threadId,
+                                    thread.projectName,
+                                  )
+                                }
+                              >
+                                <Trash2 className="text-muted-foreground" />
+                                <span>Delete</span>
+                              </DropdownMenuItem>
+                            </DropdownMenuContent>
+                          </DropdownMenu>
                         </div>
                       </div>
                     </SidebarMenuItem>
