--- conflicted
+++ resolved
@@ -184,31 +184,13 @@
                 )}
               </div>
             </div>
-<<<<<<< HEAD
           </SidebarHeader>
           <SidebarContent className="[&::-webkit-scrollbar]:hidden [-ms-overflow-style:'none'] [scrollbar-width:'none'] transition-all duration-300 ease-in-out">
-            {/* Only render search bar and New Task button when expanded */}
-            {state === 'expanded' && (
+            {state === 'expanded' ? (
               <>
                 {/* Search bar */}
-=======
-            {/* Toggle between search bar and icons */}
-            <div className="flex flex-row items-center justify-between w-full px-2 pt-2 pb-1">
-              {showSearchBar ? (
->>>>>>> 8d36eb8c
                 <div
-                  style={{
-                    width: 317,
-                    height: 56,
-                    minWidth: 128,
-                    top: 0.16,
-                    justifyContent: 'space-between',
-                    opacity: 1,
-                    borderRadius: 16,
-                    padding: 16,
-                    background: '#EFEDE70D',
-                  }}
-                  className="flex items-center bg-[#EFEDE70D] rounded-2xl px-4"
+                  className="flex items-center bg-[#EFEDE70D] h-12 sm:h-13 md:h-14 min-w-[120px] sm:min-w-[128px] justify-between rounded-2xl px-3 sm:px-4 opacity-100 transition-all duration-300 ease-in-out"
                 >
                   <input
                     type="text"
@@ -220,58 +202,58 @@
                     <X width={20} height={20} color="#fff" />
                   </button>
                 </div>
-              ) : (
-                <>
-                  <Tooltip>
-                    <TooltipTrigger asChild>
-                      <button className="h-6 w-6 flex items-center justify-center rounded-lg hover:bg-[#EFEDE70D]">
-                        <svg
-                          xmlns="http://www.w3.org/2000/svg"
-                          width="20"
-                          height="20"
-                          viewBox="0 0 24 24"
-                          fill="none"
-                          stroke="currentColor"
-                          strokeWidth="2"
-                          strokeLinecap="round"
-                          strokeLinejoin="round"
-                          className="icon icon-tabler icons-tabler-outline icon-tabler-plus"
-                        >
-                          <path stroke="none" d="M0 0h24v24H0z" fill="none" />
-                          <path d="M12 5l0 14" />
-                          <path d="M5 12l14 0" />
-                        </svg>
-                      </button>
-                    </TooltipTrigger>
-                    <TooltipContent side="bottom">New Task</TooltipContent>
-                  </Tooltip>
-                  <Tooltip>
-                    <TooltipTrigger asChild>
-                      <button className="h-6 w-6 flex items-center justify-center rounded-lg hover:bg-[#EFEDE70D]" onClick={() => setShowSearchBar(true)}>
-                        <svg
-                          xmlns="http://www.w3.org/2000/svg"
-                          width="20"
-                          height="20"
-                          viewBox="0 0 24 24"
-                          fill="none"
-                          stroke="currentColor"
-                          strokeWidth="2"
-                          strokeLinecap="round"
-                          strokeLinejoin="round"
-                          className="icon icon-tabler icons-tabler-outline icon-tabler-search"
-                        >
-                          <path stroke="none" d="M0 0h24v24H0z" fill="none" />
-                          <path d="M10 10m-7 0a7 7 0 1 0 14 0a7 7 0 1 0 -14 0" />
-                          <path d="M21 21l-6 -6" />
-                        </svg>
-                      </button>
-                    </TooltipTrigger>
-                    <TooltipContent side="bottom">Search</TooltipContent>
-                  </Tooltip>
-                </>
-              )}
-            </div>
-          </SidebarHeader>
+              </>
+            ) : (
+              <>
+                <Tooltip>
+                  <TooltipTrigger asChild>
+                    <button className="h-6 w-6 flex items-center justify-center rounded-lg hover:bg-[#EFEDE70D]">
+                      <svg
+                        xmlns="http://www.w3.org/2000/svg"
+                        width="20"
+                        height="20"
+                        viewBox="0 0 24 24"
+                        fill="none"
+                        stroke="currentColor"
+                        strokeWidth="2"
+                        strokeLinecap="round"
+                        strokeLinejoin="round"
+                        className="icon icon-tabler icons-tabler-outline icon-tabler-plus"
+                      >
+                        <path stroke="none" d="M0 0h24v24H0z" fill="none" />
+                        <path d="M12 5l0 14" />
+                        <path d="M5 12l14 0" />
+                      </svg>
+                    </button>
+                  </TooltipTrigger>
+                  <TooltipContent side="bottom">New Task</TooltipContent>
+                </Tooltip>
+                <Tooltip>
+                  <TooltipTrigger asChild>
+                    <button className="h-6 w-6 flex items-center justify-center rounded-lg hover:bg-[#EFEDE70D]" onClick={() => setShowSearchBar(true)}>
+                      <svg
+                        xmlns="http://www.w3.org/2000/svg"
+                        width="20"
+                        height="20"
+                        viewBox="0 0 24 24"
+                        fill="none"
+                        stroke="currentColor"
+                        strokeWidth="2"
+                        strokeLinecap="round"
+                        strokeLinejoin="round"
+                        className="icon icon-tabler icons-tabler-outline icon-tabler-search"
+                      >
+                        <path stroke="none" d="M0 0h24v24H0z" fill="none" />
+                        <path d="M10 10m-7 0a7 7 0 1 0 14 0a7 7 0 1 0 -14 0" />
+                        <path d="M21 21l-6 -6" />
+                      </svg>
+                    </button>
+                  </TooltipTrigger>
+                  <TooltipContent side="bottom">Search</TooltipContent>
+                </Tooltip>
+              </>
+            )}
+          </SidebarContent>
           <SidebarContent className="[&::-webkit-scrollbar]:hidden [-ms-overflow-style:'none'] [scrollbar-width:'none'] transition-all duration-300 ease-in-out">
             {/* Remove search bar and New Task button from expanded sidebar */}
             {/* Always render the rest of the sidebar content */}
