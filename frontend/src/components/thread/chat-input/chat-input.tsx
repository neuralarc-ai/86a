'use client';

import React, {
  useState,
  useRef,
  useEffect,
  forwardRef,
  useImperativeHandle,
} from 'react';
import { Card, CardContent } from '@/components/ui/card';
import { handleFiles } from './file-upload-handler';
import { MessageInput } from './message-input';
import { AttachmentGroup } from '../attachment-group';
import { useModelSelection } from './_use-model-selection';
import { useFileDelete } from '@/hooks/react-query/files';
import { useQueryClient } from '@tanstack/react-query';
import { FloatingToolPreview, ToolCallInput } from './floating-tool-preview';
import { Settings2, Sparkles, Brain, ChevronRight, Zap, Workflow, Database, Wrench } from 'lucide-react';
import { FaGoogle, FaDiscord } from 'react-icons/fa';
import { SiNotion } from 'react-icons/si';
import { AgentConfigModal } from '@/components/agents/agent-config-modal';

export interface ChatInputHandles {
  getPendingFiles: () => File[];
  clearPendingFiles: () => void;
}

export interface ChatInputProps {
  onSubmit: (
    message: string,
    options?: { model_name?: string; enable_thinking?: boolean },
  ) => void;
  placeholder?: string;
  loading?: boolean;
  disabled?: boolean;
  isAgentRunning?: boolean;
  onStopAgent?: () => void;
  autoFocus?: boolean;
  value?: string;
  onChange?: (value: string) => void;
  onFileBrowse?: () => void;
  sandboxId?: string;
  hideAttachments?: boolean;
  selectedAgentId?: string;
  onAgentSelect?: (agentId: string | undefined) => void;
  agentName?: string;
  messages?: any[];
  bgColor?: string;
  toolCalls?: ToolCallInput[];
  toolCallIndex?: number;
  showToolPreview?: boolean;
  onExpandToolPreview?: () => void;
  isLoggedIn?: boolean;
  enableAdvancedConfig?: boolean;
  onConfigureAgent?: (agentId: string) => void;
  hideAgentSelection?: boolean;
}

export interface UploadedFile {
  name: string;
  path: string;
  size: number;
  type: string;
  localUrl?: string;
}

export const ChatInput = forwardRef<ChatInputHandles, ChatInputProps>(
  (
    {
      onSubmit,
      placeholder = 'Assign tasks or ask anything.....',
      loading = false,
      disabled = false,
      isAgentRunning = false,
      onStopAgent,
      autoFocus = true,
      value: controlledValue,
      onChange: controlledOnChange,
      onFileBrowse,
      sandboxId,
      hideAttachments = false,
      selectedAgentId,
      onAgentSelect,
      agentName,
      messages = [],
      bgColor = 'bg-card',
      toolCalls = [],
      toolCallIndex = 0,
      showToolPreview = false,
      onExpandToolPreview,
      isLoggedIn = true,
      enableAdvancedConfig = false,
      onConfigureAgent,
      hideAgentSelection = false,
    },
    ref,
  ) => {
    const isControlled =
      controlledValue !== undefined && controlledOnChange !== undefined;

    const [uncontrolledValue, setUncontrolledValue] = useState('');
    const value = isControlled ? controlledValue : uncontrolledValue;

    const [uploadedFiles, setUploadedFiles] = useState<UploadedFile[]>([]);
    const [pendingFiles, setPendingFiles] = useState<File[]>([]);
    const [isUploading, setIsUploading] = useState(false);
    const [isDraggingOver, setIsDraggingOver] = useState(false);
    const [configModalOpen, setConfigModalOpen] = useState(false);
    const [configModalTab, setConfigModalTab] = useState('integrations');

    const {
      selectedModel,
      setSelectedModel: handleModelChange,
      subscriptionStatus,
      allModels: modelOptions,
      canAccessModel,
      getActualModelId,
      refreshCustomModels,
    } = useModelSelection();

    const deleteFileMutation = useFileDelete();
    const queryClient = useQueryClient();

    const textareaRef = useRef<HTMLTextAreaElement>(null);
    const fileInputRef = useRef<HTMLInputElement>(null);
    const hasLoadedFromLocalStorage = useRef(false);

    useImperativeHandle(ref, () => ({
      getPendingFiles: () => pendingFiles,
      clearPendingFiles: () => setPendingFiles([]),
    }));

    // Load saved agent from localStorage on mount
    useEffect(() => {
      if (typeof window !== 'undefined' && onAgentSelect && !hasLoadedFromLocalStorage.current) {
        // Don't load from localStorage if an agent is already selected
        // or if there are URL parameters that might be setting the agent
        const urlParams = new URLSearchParams(window.location.search);
        const hasAgentIdInUrl = urlParams.has('agent_id');
        
        if (!selectedAgentId && !hasAgentIdInUrl) {
          const savedAgentId = localStorage.getItem('lastSelectedAgentId');
          if (savedAgentId) {
            // Convert 'suna' back to undefined for the default agent
            const agentIdToSelect = savedAgentId === 'suna' ? undefined : savedAgentId;
            console.log('Loading saved agent from localStorage:', savedAgentId);
            onAgentSelect(agentIdToSelect);
          } else {
            console.log('No saved agent found in localStorage');
          }
        } else {
          console.log('Skipping localStorage load:', {
            hasSelectedAgent: !!selectedAgentId,
            hasAgentIdInUrl,
            selectedAgentId
          });
        }
        hasLoadedFromLocalStorage.current = true;
      }
    }, [onAgentSelect, selectedAgentId]); // Keep selectedAgentId to check current state

    // Save selected agent to localStorage whenever it changes
    useEffect(() => {
      if (typeof window !== 'undefined') {
        // Use 'suna' as a special key for the default agent (undefined)
        const keyToStore = selectedAgentId === undefined ? 'suna' : selectedAgentId;
        console.log('Saving selected agent to localStorage:', keyToStore);
        localStorage.setItem('lastSelectedAgentId', keyToStore);
      }
    }, [selectedAgentId]);

    useEffect(() => {
      if (autoFocus && textareaRef.current) {
        textareaRef.current.focus();
      }
    }, [autoFocus]);

    const handleSubmit = async (e: React.FormEvent) => {
      e.preventDefault();
      if (
        (!value.trim() && uploadedFiles.length === 0) ||
        loading ||
        (disabled && !isAgentRunning)
      )
        return;

      if (isAgentRunning && onStopAgent) {
        onStopAgent();
        return;
      }

      let message = value;

      if (uploadedFiles.length > 0) {
        const fileInfo = uploadedFiles
          .map((file) => `[Uploaded File: ${file.path}]`)
          .join('\n');
        message = message ? `${message}\n\n${fileInfo}` : fileInfo;
      }

      let baseModelName = getActualModelId(selectedModel);
      let thinkingEnabled = false;
      if (selectedModel.endsWith('-thinking')) {
        baseModelName = getActualModelId(selectedModel.replace(/-thinking$/, ''));
        thinkingEnabled = true;
      }

      onSubmit(message, {
        model_name: baseModelName,
        enable_thinking: thinkingEnabled,
      });

      if (!isControlled) {
        setUncontrolledValue('');
      }

      setUploadedFiles([]);
    };

    const handleChange = (e: React.ChangeEvent<HTMLTextAreaElement>) => {
      const newValue = e.target.value;
      if (isControlled) {
        controlledOnChange(newValue);
      } else {
        setUncontrolledValue(newValue);
      }
    };

    const handleTranscription = (transcribedText: string) => {
      const currentValue = isControlled ? controlledValue : uncontrolledValue;
      const newValue = currentValue ? `${currentValue} ${transcribedText}` : transcribedText;

      if (isControlled) {
        controlledOnChange(newValue);
      } else {
        setUncontrolledValue(newValue);
      }
    };

    const removeUploadedFile = (index: number) => {
      const fileToRemove = uploadedFiles[index];

      // Clean up local URL if it exists
      if (fileToRemove.localUrl) {
        URL.revokeObjectURL(fileToRemove.localUrl);
      }

      // Remove from local state immediately for responsive UI
      setUploadedFiles((prev) => prev.filter((_, i) => i !== index));
      if (!sandboxId && pendingFiles.length > index) {
        setPendingFiles((prev) => prev.filter((_, i) => i !== index));
      }

      // Check if file is referenced in existing chat messages before deleting from server
      const isFileUsedInChat = messages.some(message => {
        const content = typeof message.content === 'string' ? message.content : '';
        return content.includes(`[Uploaded File: ${fileToRemove.path}]`);
      });

      // Only delete from server if file is not referenced in chat history
      if (sandboxId && fileToRemove.path && !isFileUsedInChat) {
        deleteFileMutation.mutate({
          sandboxId,
          filePath: fileToRemove.path,
        }, {
          onError: (error) => {
            console.error('Failed to delete file from server:', error);
          }
        });
      } else if (isFileUsedInChat) {
        console.log(`Skipping server deletion for ${fileToRemove.path} - file is referenced in chat history`);
      }
    };

    const handleDragOver = (e: React.DragEvent<HTMLDivElement>) => {
      e.preventDefault();
      e.stopPropagation();
      setIsDraggingOver(true);
    };

    const handleDragLeave = (e: React.DragEvent<HTMLDivElement>) => {
      e.preventDefault();
      e.stopPropagation();
      setIsDraggingOver(false);
    };

    return (
      <div className="mx-auto w-full max-w-4xl">
        <FloatingToolPreview
          toolCalls={toolCalls}
          currentIndex={toolCallIndex}
          onExpand={onExpandToolPreview || (() => { })}
          agentName={agentName}
          isVisible={showToolPreview}
        />
        
        <Card
          className={`-mb-2 shadow-none w-full max-w-4xl mx-auto bg-transparent border-none overflow-hidden min-h-[160px] ${enableAdvancedConfig && selectedAgentId ? '' : 'rounded-3xl'}`}
          onDragOver={handleDragOver}
          onDragLeave={handleDragLeave}
          onDrop={(e) => {
            e.preventDefault();
            e.stopPropagation();
            setIsDraggingOver(false);
            if (fileInputRef.current && e.dataTransfer.files.length > 0) {
              const files = Array.from(e.dataTransfer.files);
              handleFiles(
                files,
                sandboxId,
                setPendingFiles,
                setUploadedFiles,
                setIsUploading,
                messages,
                queryClient,
              );
            }
          }}
        >
          <div className="w-full text-sm flex flex-col justify-between items-start rounded-lg">
            {/* Gradient border wrapper for CardContent */}
            <div style={{
<<<<<<< HEAD
              padding: '2px',
              borderRadius: enableAdvancedConfig && selectedAgentId ? '1.5rem 1.5rem 0 0' : '1.5rem',
              background: 'linear-gradient(90deg, #3987BE 0%, #75974C 100%)',
              width: '100%'
            }}>
              <CardContent className={`w-full p-2 ${enableAdvancedConfig && selectedAgentId ? 'pb-1' : 'pb-2'} ${bgColor} border ${enableAdvancedConfig && selectedAgentId ? 'rounded-t-3xl' : 'rounded-3xl'}`}>
=======
              padding: '1px',
              borderRadius: enableAdvancedConfig && selectedAgentId ? '1.5rem 1.5rem 0 0' : '1.5rem',
              background: 'linear-gradient(90deg, #EE2F82 0%, #FFD160 100%)',
              width: '100%',
            }}>
              <CardContent className={`w-full p-2 ${enableAdvancedConfig && selectedAgentId ? 'pb-1' : 'pb-2'} ${bgColor} border ${enableAdvancedConfig && selectedAgentId ? 'rounded-t-3xl' : 'rounded-3xl'} min-h-[160px]`}>
>>>>>>> d55017dc
                <AttachmentGroup
                  files={uploadedFiles || []}
                  sandboxId={sandboxId}
                  onRemove={removeUploadedFile}
                  layout="inline"
                  maxHeight="216px"
                  showPreviews={true}
                />
                <MessageInput
                  ref={textareaRef}
                  value={value}
                  onChange={handleChange}
                  onSubmit={handleSubmit}
                  onTranscription={handleTranscription}
                  placeholder={placeholder}
                  loading={loading}
                  disabled={disabled}
                  isAgentRunning={isAgentRunning}
                  onStopAgent={onStopAgent}
                  isDraggingOver={isDraggingOver}
                  uploadedFiles={uploadedFiles}

                  fileInputRef={fileInputRef}
                  isUploading={isUploading}
                  sandboxId={sandboxId}
                  setPendingFiles={setPendingFiles}
                  setUploadedFiles={setUploadedFiles}
                  setIsUploading={setIsUploading}
                  hideAttachments={hideAttachments}
                  messages={messages}

                  selectedModel={selectedModel}
                  onModelChange={handleModelChange}
                  modelOptions={modelOptions}
                  subscriptionStatus={subscriptionStatus}
                  canAccessModel={canAccessModel}
                  refreshCustomModels={refreshCustomModels}
                  isLoggedIn={isLoggedIn}

                  selectedAgentId={selectedAgentId}
                  onAgentSelect={onAgentSelect}
                  hideAgentSelection={hideAgentSelection}
                />
              </CardContent>
            </div>
            
            {enableAdvancedConfig && selectedAgentId && (
              <div className="w-full border-t bg-muted/20 px-4 py-2.5 rounded-b-3xl border-l border-r border-b border-border">
                <div className="flex items-center justify-center">
                  <div className="flex items-center gap-1 sm:gap-2 overflow-x-auto scrollbar-none">
                    <button
                      onClick={() => {
                        setConfigModalTab('integrations');
                        setConfigModalOpen(true);
                      }}
                      className="flex items-center gap-1.5 text-muted-foreground hover:text-foreground transition-all duration-200 px-2.5 py-1.5 rounded-md hover:bg-muted/50 border border-transparent hover:border-border/30 flex-shrink-0"
                    >
                      <div className="flex items-center -space-x-0.5">
                        <div className="w-4 h-4 bg-white border border-border rounded-full flex items-center justify-center shadow-sm">
                          <FaGoogle className="w-2 h-2" />
                        </div>
                        <div className="w-4 h-4 bg-white border border-border rounded-full flex items-center justify-center shadow-sm">
                          <FaDiscord className="w-2 h-2" />
                        </div>
                        <div className="w-4 h-4 bg-white border border-border rounded-full flex items-center justify-center shadow-sm">
                          <SiNotion className="w-2 h-2" />
                        </div>
                      </div>
                      <span className="text-xs font-medium">Integrations</span>
                    </button>
                    
                    <div className="w-px h-4 bg-border/60" />
                    
                    <button
                      onClick={() => {
                        setConfigModalTab('instructions');
                        setConfigModalOpen(true);
                      }}
                      className="flex items-center gap-1.5 text-muted-foreground hover:text-foreground transition-all duration-200 px-2.5 py-1.5 rounded-md hover:bg-muted/50 border border-transparent hover:border-border/30 flex-shrink-0"
                    >
                      <Brain className="h-3.5 w-3.5 flex-shrink-0" />
                      <span className="text-xs font-medium">Instructions</span>
                    </button>
                    
                    <div className="w-px h-4 bg-border/60" />
                    
                    <button
                      onClick={() => {
                        setConfigModalTab('knowledge');
                        setConfigModalOpen(true);
                      }}
                      className="flex items-center gap-1.5 text-muted-foreground hover:text-foreground transition-all duration-200 px-2.5 py-1.5 rounded-md hover:bg-muted/50 border border-transparent hover:border-border/30 flex-shrink-0"
                    >
                      <Database className="h-3.5 w-3.5 flex-shrink-0" />
                      <span className="text-xs font-medium">Knowledge</span>
                    </button>
                    
                    <div className="w-px h-4 bg-border/60" />
                    
                    <button
                      onClick={() => {
                        setConfigModalTab('triggers');
                        setConfigModalOpen(true);
                      }}
                      className="flex items-center gap-1.5 text-muted-foreground hover:text-foreground transition-all duration-200 px-2.5 py-1.5 rounded-md hover:bg-muted/50 border border-transparent hover:border-border/30 flex-shrink-0"
                    >
                      <Zap className="h-3.5 w-3.5 flex-shrink-0" />
                      <span className="text-xs font-medium">Triggers</span>
                    </button>
                    
                    <div className="w-px h-4 bg-border/60" />
                    
                    <button
                      onClick={() => {
                        setConfigModalTab('workflows');
                        setConfigModalOpen(true);
                      }}
                      className="flex items-center gap-1.5 text-muted-foreground hover:text-foreground transition-all duration-200 px-2.5 py-1.5 rounded-md hover:bg-muted/50 border border-transparent hover:border-border/30 flex-shrink-0"
                    >
                      <Workflow className="h-3.5 w-3.5 flex-shrink-0" />
                      <span className="text-xs font-medium">Workflows</span>
                    </button>
                  </div>
                </div>
              </div>
            )}
          </div>
        </Card>

        {/* {isAgentRunning && (
          <motion.div
            initial={{ opacity: 0, y: -10 }}
            animate={{ opacity: 1, y: 0 }}
            className="pb-4 -mt-4 w-full flex items-center justify-center"
          >
            <div className="text-xs text-muted-foreground flex items-center gap-2">
              <Loader2 className="h-3 w-3 animate-spin" />
              <span>{agentName ? `${agentName} is working...` : 'Suna is working...'}</span>
            </div>
          </motion.div>
        )} */}

        {/* Agent Configuration Modal */}
        <AgentConfigModal
          isOpen={configModalOpen}
          onOpenChange={setConfigModalOpen}
          selectedAgentId={selectedAgentId}
          onAgentSelect={onAgentSelect}
          initialTab={configModalTab}
        />

      </div>
    );
  },
);

ChatInput.displayName = 'ChatInput';<|MERGE_RESOLUTION|>--- conflicted
+++ resolved
@@ -319,21 +319,12 @@
           <div className="w-full text-sm flex flex-col justify-between items-start rounded-lg">
             {/* Gradient border wrapper for CardContent */}
             <div style={{
-<<<<<<< HEAD
-              padding: '2px',
-              borderRadius: enableAdvancedConfig && selectedAgentId ? '1.5rem 1.5rem 0 0' : '1.5rem',
-              background: 'linear-gradient(90deg, #3987BE 0%, #75974C 100%)',
-              width: '100%'
-            }}>
-              <CardContent className={`w-full p-2 ${enableAdvancedConfig && selectedAgentId ? 'pb-1' : 'pb-2'} ${bgColor} border ${enableAdvancedConfig && selectedAgentId ? 'rounded-t-3xl' : 'rounded-3xl'}`}>
-=======
               padding: '1px',
               borderRadius: enableAdvancedConfig && selectedAgentId ? '1.5rem 1.5rem 0 0' : '1.5rem',
               background: 'linear-gradient(90deg, #EE2F82 0%, #FFD160 100%)',
               width: '100%',
             }}>
               <CardContent className={`w-full p-2 ${enableAdvancedConfig && selectedAgentId ? 'pb-1' : 'pb-2'} ${bgColor} border ${enableAdvancedConfig && selectedAgentId ? 'rounded-t-3xl' : 'rounded-3xl'} min-h-[160px]`}>
->>>>>>> d55017dc
                 <AttachmentGroup
                   files={uploadedFiles || []}
                   sandboxId={sandboxId}
