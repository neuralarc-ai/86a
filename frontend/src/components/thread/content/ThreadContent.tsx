import React, { useRef, useState, useCallback } from 'react';
import { ArrowDown, CircleDashed, CheckCircle, AlertTriangle } from 'lucide-react';
import { Button } from '@/components/ui/button';
import { Markdown } from '@/components/ui/markdown';
import { UnifiedMessage, ParsedContent, ParsedMetadata } from '@/components/thread/types';
import { FileAttachmentGrid } from '@/components/thread/file-attachment';
import { useFilePreloader, FileCache } from '@/hooks/react-query/files';
import { useAuth } from '@/components/AuthProvider';
import { Project } from '@/lib/api';
import {
    extractPrimaryParam,
    getToolIcon,
    getUserFriendlyToolName,
    safeJsonParse,
} from '@/components/thread/utils';
import { formatMCPToolDisplayName } from '@/components/thread/tool-views/mcp-tool/_utils';
import { KortixLogo } from '@/components/sidebar/kortix-logo';
import { AgentLoader } from './loader';
import { parseXmlToolCalls, isNewXmlFormat, extractToolNameFromStream } from '@/components/thread/tool-views/xml-parser';
import { parseToolResult } from '@/components/thread/tool-views/tool-result-parser';

// Define the set of  tags whose raw XML should be hidden during streaming
const HIDE_STREAMING_XML_TAGS = new Set([
    'execute-command',
    'create-file',
    'delete-file',
    'full-file-rewrite',
    'str-replace',
    'browser-click-element',
    'browser-close-tab',
    'browser-drag-drop',
    'browser-get-dropdown-options',
    'browser-go-back',
    'browser-input-text',
    'browser-navigate-to',
    'browser-scroll-down',
    'browser-scroll-to-text',
    'browser-scroll-up',
    'browser-select-dropdown-option',
    'browser-send-keys',
    'browser-switch-tab',
    'browser-wait',
    'deploy',
    'ask',
    'complete',
    'crawl-webpage',
    'web-search',
    'see-image',
    'call-mcp-tool',

    'execute_data_provider_call',
    'execute_data_provider_endpoint',

    'execute-data-provider-call',
    'execute-data-provider-endpoint',
]);

function getEnhancedToolDisplayName(toolName: string, rawXml?: string): string {
    if (toolName === 'call-mcp-tool' && rawXml) {
        const toolNameMatch = rawXml.match(/tool_name="([^"]+)"/);
        if (toolNameMatch) {
            const fullToolName = toolNameMatch[1];
            const parts = fullToolName.split('_');
            if (parts.length >= 3 && fullToolName.startsWith('mcp_')) {
                const serverName = parts[1];
                const toolNamePart = parts.slice(2).join('_');
                return formatMCPToolDisplayName(serverName, toolNamePart);
            }
        }
    }
    return getUserFriendlyToolName(toolName);
}

// Helper function to render attachments (keeping original implementation for now)
export function renderAttachments(attachments: string[], fileViewerHandler?: (filePath?: string, filePathList?: string[]) => void, sandboxId?: string, project?: Project) {
    if (!attachments || attachments.length === 0) return null;

    // Note: Preloading is now handled by React Query in the main ThreadContent component
    // to avoid duplicate requests with different content types

    return <FileAttachmentGrid
        attachments={attachments}
        onFileClick={fileViewerHandler}
        showPreviews={true}
        sandboxId={sandboxId}
        project={project}
    />;
}

// Render Markdown content while preserving XML tags that should be displayed as tool calls
export function renderMarkdownContent(
    content: string,
    handleToolClick: (assistantMessageId: string | null, toolName: string) => void,
    messageId: string | null,
    fileViewerHandler?: (filePath?: string, filePathList?: string[]) => void,
    sandboxId?: string,
    project?: Project,
    debugMode?: boolean
) {
    // If in debug mode, just display raw content in a pre tag
    if (debugMode) {
        return (
            <pre className="text-xs font-mono whitespace-pre-wrap overflow-x-auto p-2 border border-border rounded-md bg-muted/30 text-foreground">
                {content}
            </pre>
        );
    }

    // Check if content contains the new Cursor-style format
    if (isNewXmlFormat(content)) {
        const contentParts: React.ReactNode[] = [];
        let lastIndex = 0;

        // Find all function_calls blocks
        const functionCallsRegex = /<function_calls>([\s\S]*?)<\/function_calls>/gi;
        let match: RegExpExecArray | null = null;

        while ((match = functionCallsRegex.exec(content)) !== null) {
            // Add text before the function_calls block
            if (match.index > lastIndex) {
                const textBeforeBlock = content.substring(lastIndex, match.index);
                if (textBeforeBlock.trim()) {
                    contentParts.push(
                        <Markdown key={`md-${lastIndex}`} className="text-sm prose prose-sm dark:prose-invert chat-markdown max-w-none break-words">
                            {textBeforeBlock}
                        </Markdown>
                    );
                }
            }

            // Parse the tool calls in this block
            const toolCalls = parseXmlToolCalls(match[0]);

            toolCalls.forEach((toolCall, index) => {
                const toolName = toolCall.functionName.replace(/_/g, '-');

                if (toolName === 'ask') {
                    // Handle ask tool specially - extract text and attachments
                    const askText = toolCall.parameters.text || '';
                    const attachments = toolCall.parameters.attachments || [];

                    // Convert single attachment to array for consistent handling
                    const attachmentArray = Array.isArray(attachments) ? attachments :
                        (typeof attachments === 'string' ? attachments.split(',').map(a => a.trim()) : []);

                    // Render ask tool content with attachment UI
                    contentParts.push(
                        <div key={`ask-${match.index}-${index}`} className="space-y-3">
                            <Markdown className="text-sm prose prose-sm dark:prose-invert chat-markdown max-w-none break-words [&>:first-child]:mt-0 prose-headings:mt-3">{askText}</Markdown>
                            {renderAttachments(attachmentArray, fileViewerHandler, sandboxId, project)}
                        </div>
                    );
                } else {
                    const IconComponent = getToolIcon(toolName);

                    // Extract primary parameter for display
                    let paramDisplay = '';
                    if (toolCall.parameters.file_path) {
                        paramDisplay = toolCall.parameters.file_path;
                    } else if (toolCall.parameters.command) {
                        paramDisplay = toolCall.parameters.command;
                    } else if (toolCall.parameters.query) {
                        paramDisplay = toolCall.parameters.query;
                    } else if (toolCall.parameters.url) {
                        paramDisplay = toolCall.parameters.url;
                    }

                    contentParts.push(
                        <div key={`tool-${match.index}-${index}`} className="my-1">
                            <button
                                onClick={() => handleToolClick(messageId, toolName)}
                                className="inline-flex items-center gap-1.5 py-1 px-1 pr-1.5 text-xs text-muted-foreground bg-muted hover:bg-muted/80 rounded-lg transition-colors cursor-pointer border border-neutral-200 dark:border-neutral-700/50"
                            >
                                <div className='border-2 bg-gradient-to-br from-neutral-200 to-neutral-300 dark:from-neutral-700 dark:to-neutral-800 flex items-center justify-center p-0.5 rounded-sm border-neutral-400/20 dark:border-neutral-600'>
                                    <IconComponent className="h-3.5 w-3.5 text-muted-foreground flex-shrink-0" />
                                </div>
                                <span className="font-mono text-xs text-foreground">{getUserFriendlyToolName(toolName)}</span>
                                {paramDisplay && <span className="ml-1 text-muted-foreground truncate max-w-[200px]" title={paramDisplay}>{paramDisplay}</span>}
                            </button>
                        </div>
                    );
                }
            });

            lastIndex = match.index + match[0].length;
        }

        // Add any remaining text after the last function_calls block
        if (lastIndex < content.length) {
            const remainingText = content.substring(lastIndex);
            if (remainingText.trim()) {
                contentParts.push(
                    <Markdown key={`md-${lastIndex}`} className="text-sm prose prose-sm dark:prose-invert chat-markdown max-w-none break-words">
                        {remainingText}
                    </Markdown>
                );
            }
        }

        return contentParts.length > 0 ? contentParts : <Markdown className="text-sm prose prose-sm dark:prose-invert chat-markdown max-w-none break-words">{content}</Markdown>;
    }

    // Fall back to old XML format handling
    const xmlRegex = /<(?!inform\b)([a-zA-Z\-_]+)(?:\s+[^>]*)?>(?:[\s\S]*?)<\/\1>|<(?!inform\b)([a-zA-Z\-_]+)(?:\s+[^>]*)?\/>/g;
    let lastIndex = 0;
    const contentParts: React.ReactNode[] = [];
    let match: RegExpExecArray | null = null;

    // If no XML tags found, just return the full content as markdown
    if (!content.match(xmlRegex)) {
        return <Markdown className="text-sm prose prose-sm dark:prose-invert chat-markdown max-w-none break-words">{content}</Markdown>;
    }

    while ((match = xmlRegex.exec(content)) !== null) {
        // Add text before the tag as markdown
        if (match.index > lastIndex) {
            const textBeforeTag = content.substring(lastIndex, match.index);
            contentParts.push(
                <Markdown key={`md-${lastIndex}`} className="text-sm prose prose-sm dark:prose-invert chat-markdown max-w-none inline-block mr-1 break-words">{textBeforeTag}</Markdown>
            );
        }

        const rawXml = match[0];
        const toolName = match[1] || match[2];
        const toolCallKey = `tool-${match.index}`;

        if (toolName === 'ask') {
            // Extract attachments from the XML attributes
            const attachmentsMatch = rawXml.match(/attachments=["']([^"']*)["']/i);
            const attachments = attachmentsMatch
                ? attachmentsMatch[1].split(',').map(a => a.trim())
                : [];

            // Extract content from the ask tag
            const contentMatch = rawXml.match(/<ask[^>]*>([\s\S]*?)<\/ask>/i);
            const askContent = contentMatch ? contentMatch[1] : '';

            // Render <ask> tag content with attachment UI (using the helper)
            contentParts.push(
                <div key={`ask-${match.index}`} className="space-y-3">
                    <Markdown className="text-sm prose prose-sm dark:prose-invert chat-markdown max-w-none break-words [&>:first-child]:mt-0 prose-headings:mt-3">{askContent}</Markdown>
                    {renderAttachments(attachments, fileViewerHandler, sandboxId, project)}
                </div>
            );
        } else {
            const IconComponent = getToolIcon(toolName);
            const paramDisplay = extractPrimaryParam(toolName, rawXml);

            // Render tool button as a clickable element
            contentParts.push(
                <div key={toolCallKey} className="my-1">
                    <button
                        onClick={() => handleToolClick(messageId, toolName)}
                        className="inline-flex items-center gap-1.5 py-1 px-1 pr-1.5 text-xs text-muted-foreground bg-muted hover:bg-muted/80 rounded-lg transition-colors cursor-pointer border border-neutral-200 dark:border-neutral-700/50"
                    >
                        <div className='border-2 bg-gradient-to-br from-neutral-200 to-neutral-300 dark:from-neutral-700 dark:to-neutral-800 flex items-center justify-center p-0.5 rounded-sm border-neutral-400/20 dark:border-neutral-600'>
                            <IconComponent className="h-3.5 w-3.5 text-muted-foreground flex-shrink-0" />
                        </div>
                        <span className="font-mono text-xs text-foreground">{getUserFriendlyToolName(toolName)}</span>
                        {paramDisplay && <span className="ml-1 text-muted-foreground truncate max-w-[200px]" title={paramDisplay}>{paramDisplay}</span>}
                    </button>
                </div>
            );
        }
        lastIndex = xmlRegex.lastIndex;
    }

    // Add text after the last tag
    if (lastIndex < content.length) {
        contentParts.push(
            <Markdown key={`md-${lastIndex}`} className="text-sm prose prose-sm dark:prose-invert chat-markdown max-w-none break-words">{content.substring(lastIndex)}</Markdown>
        );
    }

    return contentParts;
}

export interface ThreadContentProps {
    messages: UnifiedMessage[];
    streamingTextContent?: string;
    streamingToolCall?: any;
    agentStatus: 'idle' | 'running' | 'connecting' | 'error';
    handleToolClick: (assistantMessageId: string | null, toolName: string) => void;
    handleOpenFileViewer: (filePath?: string, filePathList?: string[]) => void;
    readOnly?: boolean;
    visibleMessages?: UnifiedMessage[]; // For playback mode
    streamingText?: string; // For playback mode
    isStreamingText?: boolean; // For playback mode
    currentToolCall?: any; // For playback mode
    streamHookStatus?: string; // Add this prop
    sandboxId?: string; // Add sandboxId prop
    project?: Project; // Add project prop
    debugMode?: boolean; // Add debug mode parameter
    isPreviewMode?: boolean;
    agentName?: string;
    agentAvatar?: React.ReactNode;
    emptyStateComponent?: React.ReactNode; // Add custom empty state component prop
}

export const ThreadContent: React.FC<ThreadContentProps> = ({
    messages,
    streamingTextContent = "",
    streamingToolCall,
    agentStatus,
    handleToolClick,
    handleOpenFileViewer,
    readOnly = false,
    visibleMessages,
    streamingText = "",
    isStreamingText = false,
    currentToolCall,
    streamHookStatus = "idle",
    sandboxId,
    project,
    debugMode = false,
    isPreviewMode = false,
<<<<<<< HEAD
    agentName = 'Suna',
=======
    agentName = 'Helium',
>>>>>>> 6ecbc498
    agentAvatar = <KortixLogo />,
    emptyStateComponent,
}) => {
    const messagesEndRef = useRef<HTMLDivElement>(null);
    const messagesContainerRef = useRef<HTMLDivElement>(null);
    const latestMessageRef = useRef<HTMLDivElement>(null);
    const [showScrollButton, setShowScrollButton] = useState(false);
    const [, setUserHasScrolled] = useState(false);
    const { session } = useAuth();

    // React Query file preloader
    const { preloadFiles } = useFilePreloader();

    const containerClassName = isPreviewMode
        ? "flex-1 overflow-y-auto scrollbar-thin scrollbar-track-secondary/0 scrollbar-thumb-primary/10 scrollbar-thumb-rounded-full hover:scrollbar-thumb-primary/10 px-6 py-4 pb-72"
        : "flex-1 overflow-y-auto scrollbar-thin scrollbar-track-secondary/0 scrollbar-thumb-primary/10 scrollbar-thumb-rounded-full hover:scrollbar-thumb-primary/10 px-6 py-4 pb-72 bg-background/95 backdrop-blur supports-[backdrop-filter]:bg-background/60";

    // In playback mode, we use visibleMessages instead of messages
    const displayMessages = readOnly && visibleMessages ? visibleMessages : messages;

    const handleScroll = () => {
        if (!messagesContainerRef.current) return;
        const { scrollTop, scrollHeight, clientHeight } = messagesContainerRef.current;
        const isScrolledUp = scrollHeight - scrollTop - clientHeight > 100;
        setShowScrollButton(isScrolledUp);
        setUserHasScrolled(isScrolledUp);
    };

    const scrollToBottom = useCallback((behavior: ScrollBehavior = 'smooth') => {
        messagesEndRef.current?.scrollIntoView({ behavior });
    }, []);

    // Preload all message attachments when messages change or sandboxId is provided
    React.useEffect(() => {
        if (!sandboxId) return;

        // Extract all file attachments from messages
        const allAttachments: string[] = [];

        displayMessages.forEach(message => {
            if (message.type === 'user') {
                try {
                    const content = typeof message.content === 'string' ? message.content : '';
                    const attachmentsMatch = content.match(/\[Uploaded File: (.*?)\]/g);
                    if (attachmentsMatch) {
                        attachmentsMatch.forEach(match => {
                            const pathMatch = match.match(/\[Uploaded File: (.*?)\]/);
                            if (pathMatch && pathMatch[1]) {
                                allAttachments.push(pathMatch[1]);
                            }
                        });
                    }
                } catch (e) {
                    console.error('Error parsing message attachments:', e);
                }
            }
        });

        // Use React Query preloading if we have attachments AND a valid token
        if (allAttachments.length > 0 && session?.access_token) {
            // Preload files with React Query in background
            preloadFiles(sandboxId, allAttachments).catch(err => {
                console.error('React Query preload failed:', err);
            });
        }
    }, [displayMessages, sandboxId, session?.access_token, preloadFiles]);

    return (
        <>
            {displayMessages.length === 0 && !streamingTextContent && !streamingToolCall &&
                !streamingText && !currentToolCall && agentStatus === 'idle' ? (
                // Render empty state outside scrollable container
                <div className="flex-1 min-h-[60vh] flex items-center justify-center">
                    {emptyStateComponent || (
                        <div className="text-center text-muted-foreground">
                            {readOnly ? "No messages to display." : "Send a message to start."}
                        </div>
                    )}
                </div>
            ) : (
                // Render scrollable content container
                <div
                    ref={messagesContainerRef}
                    className={containerClassName}
                    onScroll={handleScroll}
                >
                    <div className="mx-auto max-w-3xl md:px-8 min-w-0">
                        <div className="space-y-8 min-w-0">
                            {(() => {

                                type MessageGroup = {
                                    type: 'user' | 'assistant_group';
                                    messages: UnifiedMessage[];
                                    key: string;
                                };
                                const groupedMessages: MessageGroup[] = [];
                                let currentGroup: MessageGroup | null = null;
                                let assistantGroupCounter = 0; // Counter for assistant groups

                                displayMessages.forEach((message, index) => {
                                    const messageType = message.type;
                                    const key = message.message_id || `msg-${index}`;

                                    if (messageType === 'user') {
                                        // Finalize any existing assistant group
                                        if (currentGroup) {
                                            groupedMessages.push(currentGroup);
                                            currentGroup = null;
                                        }
                                        // Create a new user message group
                                        groupedMessages.push({ type: 'user', messages: [message], key });
                                    } else if (messageType === 'assistant' || messageType === 'tool' || messageType === 'browser_state') {
                                        // Check if we can add to existing assistant group (same agent)
                                        const canAddToExistingGroup = currentGroup &&
                                            currentGroup.type === 'assistant_group' &&
                                            (() => {
                                                // For assistant messages, check if agent matches
                                                if (messageType === 'assistant') {
                                                    const lastAssistantMsg = currentGroup.messages.findLast(m => m.type === 'assistant');
                                                    if (!lastAssistantMsg) return true; // No assistant message yet, can add

                                                    // Compare agent info - both null/undefined should be treated as same (default agent)
                                                    const currentAgentId = message.agent_id;
                                                    const lastAgentId = lastAssistantMsg.agent_id;
                                                    return currentAgentId === lastAgentId;
                                                }
                                                // For tool/browser_state messages, always add to current group
                                                return true;
                                            })();

                                        if (canAddToExistingGroup) {
                                            // Add to existing assistant group
                                            currentGroup?.messages.push(message);
                                        } else {
                                            // Finalize any existing group
                                            if (currentGroup) {
                                                groupedMessages.push(currentGroup);
                                            }
                                            // Create a new assistant group with a group-level key
                                            assistantGroupCounter++;
                                            currentGroup = {
                                                type: 'assistant_group',
                                                messages: [message],
                                                key: `assistant-group-${assistantGroupCounter}`
                                            };
                                        }
                                    } else if (messageType !== 'status') {
                                        // For any other message types, finalize current group
                                        if (currentGroup) {
                                            groupedMessages.push(currentGroup);
                                            currentGroup = null;
                                        }
                                    }
                                });

                                // Finalize any remaining group
                                if (currentGroup) {
                                    groupedMessages.push(currentGroup);
                                }

                                // Merge consecutive assistant groups
                                const mergedGroups: MessageGroup[] = [];
                                let currentMergedGroup: MessageGroup | null = null;

                                groupedMessages.forEach((group) => {
                                    if (group.type === 'assistant_group') {
                                        if (currentMergedGroup && currentMergedGroup.type === 'assistant_group') {
                                            // Merge with the current group
                                            currentMergedGroup.messages.push(...group.messages);
                                        } else {
                                            // Finalize previous group if it exists
                                            if (currentMergedGroup) {
                                                mergedGroups.push(currentMergedGroup);
                                            }
                                            // Start new merged group
                                            currentMergedGroup = { ...group };
                                        }
                                    } else {
                                        // Finalize current merged group if it exists
                                        if (currentMergedGroup) {
                                            mergedGroups.push(currentMergedGroup);
                                            currentMergedGroup = null;
                                        }
                                        // Add non-assistant group as-is
                                        mergedGroups.push(group);
                                    }
                                });

                                // Finalize any remaining merged group
                                if (currentMergedGroup) {
                                    mergedGroups.push(currentMergedGroup);
                                }

                                // Use merged groups instead of original grouped messages
                                const finalGroupedMessages = mergedGroups;

                                // Handle streaming content - only add to existing group or create new one if needed
                                if (streamingTextContent) {
                                    const lastGroup = finalGroupedMessages.at(-1);
                                    if (!lastGroup || lastGroup.type === 'user') {
                                        // Create new assistant group for streaming content
                                        assistantGroupCounter++;
                                        finalGroupedMessages.push({
                                            type: 'assistant_group',
                                            messages: [{
                                                content: streamingTextContent,
                                                type: 'assistant',
                                                message_id: 'streamingTextContent',
                                                metadata: 'streamingTextContent',
                                                created_at: new Date().toISOString(),
                                                updated_at: new Date().toISOString(),
                                                is_llm_message: true,
                                                thread_id: 'streamingTextContent',
                                                sequence: Infinity,
                                            }],
                                            key: `assistant-group-${assistantGroupCounter}-streaming`
                                        });
                                    } else if (lastGroup.type === 'assistant_group') {
                                        // Only add streaming content if it's not already represented in the last message
                                        const lastMessage = lastGroup.messages[lastGroup.messages.length - 1];
                                        if (lastMessage.message_id !== 'streamingTextContent') {
                                            lastGroup.messages.push({
                                                content: streamingTextContent,
                                                type: 'assistant',
                                                message_id: 'streamingTextContent',
                                                metadata: 'streamingTextContent',
                                                created_at: new Date().toISOString(),
                                                updated_at: new Date().toISOString(),
                                                is_llm_message: true,
                                                thread_id: 'streamingTextContent',
                                                sequence: Infinity,
                                            });
                                        }
                                    }
                                }

                                return finalGroupedMessages.map((group, groupIndex) => {
                                    if (group.type === 'user') {
                                        const message = group.messages[0];
                                        const messageContent = (() => {
                                            try {
                                                const parsed = safeJsonParse<ParsedContent>(message.content, { content: message.content });
                                                return parsed.content || message.content;
                                            } catch {
                                                return message.content;
                                            }
                                        })();

                                        // In debug mode, display raw message content
                                        if (debugMode) {
                                            return (
                                                <div key={group.key} className="flex justify-end">
                                                    <div className="flex max-w-[85%] rounded-2xl bg-card px-4 py-3 break-words overflow-hidden">
                                                        <pre className="text-xs font-mono whitespace-pre-wrap overflow-x-auto min-w-0 flex-1">
                                                            {message.content}
                                                        </pre>
                                                    </div>
                                                </div>
                                            );
                                        }

                                        // Extract attachments from the message content
                                        const attachmentsMatch = messageContent.match(/\[Uploaded File: (.*?)\]/g);
                                        const attachments = attachmentsMatch
                                            ? attachmentsMatch.map((match: string) => {
                                                const pathMatch = match.match(/\[Uploaded File: (.*?)\]/);
                                                return pathMatch ? pathMatch[1] : null;
                                            }).filter(Boolean)
                                            : [];

                                        // Remove attachment info from the message content
                                        const cleanContent = messageContent.replace(/\[Uploaded File: .*?\]/g, '').trim();

                                        return (
                                            <div key={group.key} className="flex justify-end">
                                                <div
                                                    className="flex max-w-[85%]"
                                                    style={{
                                                        gap: '4px',
                                                        opacity: 1,
                                                    }}
                                                >
                                                    <div
                                                        style={{
                                                            background: '#FFFFFF24',
                                                            color: '#FFFFFF',
                                                            paddingTop: '16px',
                                                            paddingRight: '24px',
                                                            paddingBottom: '16px',
                                                            paddingLeft: '24px',
                                                            borderTopLeftRadius: '24px',
                                                            borderTopRightRadius: '24px',
                                                            borderBottomRightRadius: '8px',
                                                            borderBottomLeftRadius: '24px',
                                                        }}
                                                        className="break-words overflow-hidden"
                                                    >
                                                        <div className="space-y-3 min-w-0 flex-1">
                                                            {cleanContent && (
                                                                <Markdown className="text-sm prose prose-sm chat-markdown max-w-none [&>:first-child]:mt-0 prose-headings:mt-3 break-words overflow-wrap-anywhere text-white">{cleanContent}</Markdown>
                                                            )}

                                                            {/* Use the helper function to render user attachments */}
                                                            {renderAttachments(attachments as string[], handleOpenFileViewer, sandboxId, project)}
                                                        </div>
                                                    </div>
                                                </div>
                                            </div>
                                        );
                                    } else if (group.type === 'assistant_group') {
                                        return (
                                            <div key={group.key} ref={groupIndex === groupedMessages.length - 1 ? latestMessageRef : null}>
                                                <div className="flex flex-col gap-2">
                                                    <div className="flex items-center">
                                                        <div className="rounded-md flex items-center justify-center">
                                                            {(() => {
                                                                const firstAssistantWithAgent = group.messages.find(msg =>
                                                                    msg.type === 'assistant' && (msg.agents?.avatar || msg.agents?.avatar_color)
                                                                );
                                                                if (firstAssistantWithAgent?.agents?.avatar) {
                                                                    const avatar = firstAssistantWithAgent.agents.avatar;
                                                                    return (
                                                                        <div
                                                                            className="h-4 w-5 flex items-center justify-center rounded text-xs"
                                                                        >
                                                                            <span className="text-lg">{avatar}</span>
                                                                        </div>
                                                                    );
                                                                }
                                                                return <KortixLogo />;
                                                            })()}
                                                        </div>
                                                        <p className='ml-2 text-sm text-muted-foreground'>
                                                            {(() => {
                                                                const firstAssistantWithAgent = group.messages.find(msg =>
                                                                    msg.type === 'assistant' && msg.agents?.name
                                                                );
                                                                if (firstAssistantWithAgent?.agents?.name) {
                                                                    return firstAssistantWithAgent.agents.name;
                                                                }
                                                                return 'Helium';
                                                            })()}
                                                        </p>
                                                    </div>

                                                    {/* Message content - ALL messages in the group */}
                                                    <div className="flex max-w-[90%] text-sm break-words overflow-hidden">
                                                        <div className="space-y-2 min-w-0 flex-1">
                                                            {(() => {
                                                                // In debug mode, just show raw messages content
                                                                if (debugMode) {
                                                                    return group.messages.map((message, msgIndex) => {
                                                                        const msgKey = message.message_id || `raw-msg-${msgIndex}`;
                                                                        return (
                                                                            <div key={msgKey} className="mb-4">
                                                                                <div className="text-xs font-medium text-muted-foreground mb-1">
                                                                                    Type: {message.type} | ID: {message.message_id || 'no-id'}
                                                                                </div>
                                                                                <pre className="text-xs font-mono whitespace-pre-wrap overflow-x-auto p-2 border border-border rounded-md bg-muted/30">
                                                                                    {message.content}
                                                                                </pre>
                                                                                {message.metadata && message.metadata !== '{}' && (
                                                                                    <div className="mt-2">
                                                                                        <div className="text-xs font-medium text-muted-foreground mb-1">
                                                                                            Metadata:
                                                                                        </div>
                                                                                        <pre className="text-xs font-mono whitespace-pre-wrap overflow-x-auto p-2 border border-border rounded-md bg-muted/30">
                                                                                            {message.metadata}
                                                                                        </pre>
                                                                                    </div>
                                                                                )}
                                                                            </div>
                                                                        );
                                                                    });
                                                                }

                                                                const toolResultsMap = new Map<string | null, UnifiedMessage[]>();
                                                                group.messages.forEach(msg => {
                                                                    if (msg.type === 'tool') {
                                                                        const meta = safeJsonParse<ParsedMetadata>(msg.metadata, {});
                                                                        const assistantId = meta.assistant_message_id || null;
                                                                        if (!toolResultsMap.has(assistantId)) {
                                                                            toolResultsMap.set(assistantId, []);
                                                                        }
                                                                        toolResultsMap.get(assistantId)?.push(msg);
                                                                    }
                                                                });

                                                                const elements: React.ReactNode[] = [];
                                                                let assistantMessageCount = 0; // Move this outside the loop

                                                                group.messages.forEach((message, msgIndex) => {
                                                                    if (message.type === 'assistant') {
                                                                        const parsedContent = safeJsonParse<ParsedContent>(message.content, {});
                                                                        const msgKey = message.message_id || `submsg-assistant-${msgIndex}`;

                                                                        if (!parsedContent.content) return;

                                                                        const renderedContent = renderMarkdownContent(
                                                                            parsedContent.content,
                                                                            handleToolClick,
                                                                            message.message_id,
                                                                            handleOpenFileViewer,
                                                                            sandboxId,
                                                                            project,
                                                                            debugMode
                                                                        );

                                                                        elements.push(
                                                                            <div key={msgKey} className={assistantMessageCount > 0 ? "mt-4" : ""}>
                                                                                <div className="prose prose-sm dark:prose-invert chat-markdown max-w-none [&>:first-child]:mt-0 prose-headings:mt-3 break-words overflow-hidden">
                                                                                    {renderedContent}
                                                                                </div>
                                                                            </div>
                                                                        );

                                                                        assistantMessageCount++; // Increment after adding the element
                                                                    }
                                                                });

                                                                return elements;
                                                            })()}

                                                            {groupIndex === finalGroupedMessages.length - 1 && !readOnly && (streamHookStatus === 'streaming' || streamHookStatus === 'connecting') && (
                                                                <div className="mt-2">
                                                                    {(() => {
                                                                        // In debug mode, show raw streaming content
                                                                        if (debugMode && streamingTextContent) {
                                                                            return (
                                                                                <pre className="text-xs font-mono whitespace-pre-wrap overflow-x-auto p-2 border border-border rounded-md bg-muted/30">
                                                                                    {streamingTextContent}
                                                                                </pre>
                                                                            );
                                                                        }

                                                                        let detectedTag: string | null = null;
                                                                        let tagStartIndex = -1;
                                                                        if (streamingTextContent) {
                                                                            // First check for new format
                                                                            const functionCallsIndex = streamingTextContent.indexOf('<function_calls>');
                                                                            if (functionCallsIndex !== -1) {
                                                                                detectedTag = 'function_calls';
                                                                                tagStartIndex = functionCallsIndex;
                                                                            } else {
                                                                                // Fall back to old format detection
                                                                                for (const tag of HIDE_STREAMING_XML_TAGS) {
                                                                                    const openingTagPattern = `<${tag}`;
                                                                                    const index = streamingTextContent.indexOf(openingTagPattern);
                                                                                    if (index !== -1) {
                                                                                        detectedTag = tag;
                                                                                        tagStartIndex = index;
                                                                                        break;
                                                                                    }
                                                                                }
                                                                            }
                                                                        }


                                                                        const textToRender = streamingTextContent || '';
                                                                        const textBeforeTag = detectedTag ? textToRender.substring(0, tagStartIndex) : textToRender;
                                                                        const showCursor = (streamHookStatus === 'streaming' || streamHookStatus === 'connecting') && !detectedTag;

                                                                        return (
                                                                            <>
                                                                                {textBeforeTag && (
                                                                                    <Markdown className="text-sm prose prose-sm dark:prose-invert chat-markdown max-w-none [&>:first-child]:mt-0 prose-headings:mt-3 break-words overflow-wrap-anywhere">{textBeforeTag}</Markdown>
                                                                                )}
                                                                                {showCursor && (
                                                                                    <span className="inline-block h-4 w-0.5 bg-primary ml-0.5 -mb-1 animate-pulse" />
                                                                                )}

                                                                                {detectedTag && detectedTag !== 'function_calls' && (
                                                                                    <div className="mt-2 mb-1">
                                                                                        <button
                                                                                            className="animate-shimmer inline-flex items-center gap-1.5 py-1 px-1 pr-1.5 text-xs font-medium text-primary bg-muted hover:bg-muted/80 rounded-md transition-colors cursor-pointer border border-primary/20"
                                                                                        >
                                                                                            <div className='border-2 bg-gradient-to-br from-neutral-200 to-neutral-300 dark:from-neutral-700 dark:to-neutral-800 flex items-center justify-center p-0.5 rounded-sm border-neutral-400/20 dark:border-neutral-600'>
                                                                                                <CircleDashed className="h-3.5 w-3.5 text-primary flex-shrink-0 animate-spin animation-duration-2000" />
                                                                                            </div>
                                                                                            <span className="font-mono text-xs text-primary">{getUserFriendlyToolName(detectedTag)}</span>
                                                                                        </button>
                                                                                    </div>
                                                                                )}

                                                                                {detectedTag === 'function_calls' && (
                                                                                    <div className="mt-2 mb-1">
                                                                                        <button
                                                                                            className="animate-shimmer inline-flex items-center gap-1.5 py-1 px-1 pr-1.5 text-xs font-medium text-primary bg-muted hover:bg-muted/80 rounded-md transition-colors cursor-pointer border border-primary/20"
                                                                                        >
                                                                                            <div className='border-2 bg-gradient-to-br from-neutral-200 to-neutral-300 dark:from-neutral-700 dark:to-neutral-800 flex items-center justify-center p-0.5 rounded-sm border-neutral-400/20 dark:border-neutral-600'>
                                                                                                <CircleDashed className="h-3.5 w-3.5 text-primary flex-shrink-0 animate-spin animation-duration-2000" />
                                                                                            </div>
                                                                                            <span className="font-mono text-xs text-primary">
                                                                                                {(() => {
                                                                                                    const extractedToolName = extractToolNameFromStream(streamingTextContent);
                                                                                                    return extractedToolName ? getUserFriendlyToolName(extractedToolName) : 'Using Tool...';
                                                                                                })()}
                                                                                            </span>
                                                                                        </button>
                                                                                    </div>
                                                                                )}

                                                                                {streamingToolCall && !detectedTag && (
                                                                                    <div className="mt-2 mb-1">
                                                                                        {(() => {
                                                                                            const toolName = streamingToolCall.name || streamingToolCall.xml_tag_name || 'Tool';
                                                                                            const paramDisplay = extractPrimaryParam(toolName, streamingToolCall.arguments || '');
                                                                                            return (
                                                                                                <button
                                                                                                    className="animate-shimmer inline-flex items-center gap-1.5 py-1 px-1 pr-1.5 text-xs font-medium text-primary bg-muted hover:bg-muted/80 rounded-md transition-colors cursor-pointer border border-primary/20"
                                                                                                >
                                                                                                    <div className='border-2 bg-gradient-to-br from-neutral-200 to-neutral-300 dark:from-neutral-700 dark:to-neutral-800 flex items-center justify-center p-0.5 rounded-sm border-neutral-400/20 dark:border-neutral-600'>
                                                                                                        <CircleDashed className="h-3.5 w-3.5 text-primary flex-shrink-0 animate-spin animation-duration-2000" />
                                                                                                    </div>
                                                                                                    <span className="font-mono text-xs text-primary">{toolName}</span>
                                                                                                    {paramDisplay && <span className="ml-1 text-primary/70 truncate max-w-[200px]" title={paramDisplay}>{paramDisplay}</span>}
                                                                                                </button>
                                                                                            );
                                                                                        })()}
                                                                                    </div>
                                                                                )}
                                                                            </>
                                                                        );
                                                                    })()}
                                                                </div>
                                                            )}

                                                            {/* For playback mode, show streaming text and tool calls */}
                                                            {readOnly && groupIndex === finalGroupedMessages.length - 1 && isStreamingText && (
                                                                <div className="mt-2">
                                                                    {(() => {
                                                                        let detectedTag: string | null = null;
                                                                        let tagStartIndex = -1;
                                                                        if (streamingText) {
                                                                            // First check for new format
                                                                            const functionCallsIndex = streamingText.indexOf('<function_calls>');
                                                                            if (functionCallsIndex !== -1) {
                                                                                detectedTag = 'function_calls';
                                                                                tagStartIndex = functionCallsIndex;
                                                                            } else {
                                                                                // Fall back to old format detection
                                                                                for (const tag of HIDE_STREAMING_XML_TAGS) {
                                                                                    const openingTagPattern = `<${tag}`;
                                                                                    const index = streamingText.indexOf(openingTagPattern);
                                                                                    if (index !== -1) {
                                                                                        detectedTag = tag;
                                                                                        tagStartIndex = index;
                                                                                        break;
                                                                                    }
                                                                                }
                                                                            }
                                                                        }

                                                                        const textToRender = streamingText || '';
                                                                        const textBeforeTag = detectedTag ? textToRender.substring(0, tagStartIndex) : textToRender;
                                                                        const showCursor = isStreamingText && !detectedTag;

                                                                        return (
                                                                            <>
                                                                                {/* In debug mode, show raw streaming content */}
                                                                                {debugMode && streamingText ? (
                                                                                    <pre className="text-xs font-mono whitespace-pre-wrap overflow-x-auto p-2 border border-border rounded-md bg-muted/30">
                                                                                        {streamingText}
                                                                                    </pre>
                                                                                ) : (
                                                                                    <>
                                                                                        {textBeforeTag && (
                                                                                            <Markdown className="text-sm prose prose-sm dark:prose-invert chat-markdown max-w-none [&>:first-child]:mt-0 prose-headings:mt-3 break-words overflow-wrap-anywhere">{textBeforeTag}</Markdown>
                                                                                        )}
                                                                                        {showCursor && (
                                                                                            <span className="inline-block h-4 w-0.5 bg-primary ml-0.5 -mb-1 animate-pulse" />
                                                                                        )}

                                                                                        {detectedTag && (
                                                                                            <div className="mt-2 mb-1">
                                                                                                <button
                                                                                                    className="animate-shimmer inline-flex items-center gap-1.5 py-1 px-2.5 text-xs font-medium text-primary bg-primary/10 hover:bg-primary/20 rounded-md transition-colors cursor-pointer border border-primary/20"
                                                                                                >
                                                                                                    <CircleDashed className="h-3.5 w-3.5 text-primary flex-shrink-0 animate-spin animation-duration-2000" />
                                                                                                    <span className="font-mono text-xs text-primary">
                                                                                                        {detectedTag === 'function_calls' ?
                                                                                                            (() => {
                                                                                                                const extractedToolName = extractToolNameFromStream(streamingText);
                                                                                                                return extractedToolName ? getUserFriendlyToolName(extractedToolName) : 'Using Tool...';
                                                                                                            })() :
                                                                                                            getUserFriendlyToolName(detectedTag)
                                                                                                        }
                                                                                                    </span>
                                                                                                </button>
                                                                                            </div>
                                                                                        )}
                                                                                    </>
                                                                                )}
                                                                            </>
                                                                        );
                                                                    })()}
                                                                </div>
                                                            )}
                                                        </div>
                                                    </div>
                                                </div>
                                            </div>
                                        );
                                    }
                                    return null;
                                });
                            })()}
                            {((agentStatus === 'running' || agentStatus === 'connecting') && !streamingTextContent &&
                                !readOnly &&
                                (messages.length === 0 || messages[messages.length - 1].type === 'user')) && (
                                    <div ref={latestMessageRef} className='w-full h-22 rounded'>
                                        <div className="flex flex-col gap-2">
                                            {/* Logo positioned above the loader */}
                                            <div className="flex items-center">
                                                <div className="rounded-md flex items-center justify-center">
                                                    {agentAvatar}
                                                </div>
                                                <p className='ml-2 text-sm text-muted-foreground'>{agentName || 'Suna'}</p>
                                            </div>

                                            {/* Loader content */}
                                            <div className="space-y-2 w-full h-12">
                                                <AgentLoader />
                                            </div>
                                        </div>
                                    </div>
                                )}

                            {/* For playback mode - Show tool call animation if active */}
                            {readOnly && currentToolCall && (
                                <div ref={latestMessageRef}>
                                    <div className="flex flex-col gap-2">
                                        {/* Logo positioned above the tool call */}
                                        <div className="flex justify-start">
                                            <div className="rounded-md flex items-center justify-center">
                                                {agentAvatar}
                                            </div>
                                            <p className='ml-2 text-sm text-muted-foreground'>{agentName || 'Suna'}</p>
                                        </div>

                                        {/* Tool call content */}
                                        <div className="space-y-2">
                                            <div className="animate-shimmer inline-flex items-center gap-1.5 py-1.5 px-3 text-xs font-medium text-primary bg-primary/10 rounded-md border border-primary/20">
                                                <CircleDashed className="h-3.5 w-3.5 text-primary flex-shrink-0 animate-spin animation-duration-2000" />
                                                <span className="font-mono text-xs text-primary">
                                                    {currentToolCall.name || 'Using Tool'}
                                                </span>
                                            </div>
                                        </div>
                                    </div>
                                </div>
                            )}

                            {/* For playback mode - Show streaming indicator if no messages yet */}
                            {readOnly && visibleMessages && visibleMessages.length === 0 && isStreamingText && (
                                <div ref={latestMessageRef}>
                                    <div className="flex flex-col gap-2">
                                        {/* Logo positioned above the streaming indicator */}
                                        <div className="flex justify-start">
                                            <div className="rounded-md flex items-center justify-center">
                                                {agentAvatar}
                                            </div>
                                            <p className='ml-2 text-sm text-muted-foreground'>{agentName || 'Suna'}</p>
                                        </div>

                                        {/* Streaming indicator content */}
                                        <div className="max-w-[90%] px-4 py-3 text-sm">
                                            <div className="flex items-center gap-1.5 py-1">
                                                <div className="h-1.5 w-1.5 rounded-full bg-primary/50 animate-pulse" />
                                                <div className="h-1.5 w-1.5 rounded-full bg-primary/50 animate-pulse delay-150" />
                                                <div className="h-1.5 w-1.5 rounded-full bg-primary/50 animate-pulse delay-300" />
                                            </div>
                                        </div>
                                    </div>
                                </div>
                            )}
                        </div>
                    </div>
                    <div ref={messagesEndRef} className="h-1" />
                </div>
            )}

            {/* Scroll to bottom button */}
            {showScrollButton && (
                <Button
                    variant="outline"
                    size="icon"
                    className="fixed bottom-20 right-6 z-10 h-8 w-8 rounded-full shadow-md"
                    onClick={() => scrollToBottom('smooth')}
                >
                    <ArrowDown className="h-4 w-4" />
                </Button>
            )}
        </>
    );
};

export default ThreadContent; <|MERGE_RESOLUTION|>--- conflicted
+++ resolved
@@ -314,11 +314,7 @@
     project,
     debugMode = false,
     isPreviewMode = false,
-<<<<<<< HEAD
-    agentName = 'Suna',
-=======
     agentName = 'Helium',
->>>>>>> 6ecbc498
     agentAvatar = <KortixLogo />,
     emptyStateComponent,
 }) => {
