@import 'tailwindcss';
@import 'tw-animate-css';
@plugin 'tailwind-scrollbar';
@plugin 'tailwind-scrollbar-hide';

@custom-variant dark (&:where(.dark, .dark *));

@theme inline {
  --color-background: var(--background);
  --color-foreground: var(--foreground);
  --font-sans: var(--font-geist-sans);
  --font-mono: var(--font-geist-mono);
  --color-sidebar-ring: var(--sidebar-ring);
  --color-sidebar-border: var(--sidebar-border);
  --color-sidebar-accent-foreground: var(--sidebar-accent-foreground);
  --color-sidebar-accent: var(--sidebar-accent);
  --color-sidebar-primary-foreground: var(--sidebar-primary-foreground);
  --color-sidebar-primary: var(--sidebar-primary);
  --color-sidebar-foreground: var(--sidebar-foreground);
  --color-sidebar: var(--sidebar);
  --color-chart-5: var(--chart-5);
  --color-chart-4: var(--chart-4);
  --color-chart-3: var(--chart-3);
  --color-chart-2: var(--chart-2);
  --color-chart-1: var(--chart-1);
  --color-ring: var(--ring);
  --color-input: var(--input);
  --color-border: var(--border);
  --color-destructive-foreground: var(--destructive-foreground);
  --color-destructive: var(--destructive);
  --color-accent-foreground: var(--accent-foreground);
  --color-accent: var(--accent);
  --color-muted-foreground: var(--muted-foreground);
  --color-muted: var(--muted);
  --color-secondary-foreground: var(--secondary-foreground);
  --color-secondary: var(--secondary);
  --color-primary-foreground: var(--primary-foreground);
  --color-primary: var(--primary);
  --color-popover-foreground: var(--popover-foreground);
  --color-popover: var(--popover);
  --color-card-foreground: var(--card-foreground);
  --color-card: var(--card);
  --radius-sm: calc(var(--radius) - 4px);
  --radius-md: calc(var(--radius) - 2px);
  --radius-lg: var(--radius);
  --radius-xl: calc(var(--radius) + 4px);
  --animate-accordion-down: accordion-down 0.2s ease-out;
  --animate-accordion-up: accordion-up 0.2s ease-out;
  --animate-marquee: marquee var(--duration) infinite linear;
  --animate-marquee-vertical: marquee-vertical var(--duration) linear infinite;
  --animate-orbit: orbit calc(var(--duration) * 1s) linear infinite;
  --animate-slide-down: slide-down 300ms cubic-bezier(0.87, 0, 0.13, 1);
  --animate-slide-up: slide-up 300ms cubic-bezier(0.87, 0, 0.13, 1);
  --scaleIn: scaleIn 200ms ease;
  --scaleOut: scaleOut 200ms ease;
  --fadeIn: fadeIn 200ms ease;
  --fadeOut: fadeOut 200ms ease;
  --enterFromLeft: enterFromLeft 250ms ease;
  --enterFromRight: enterFromRight 250ms ease;
  --exitToLeft: exitToLeft 250ms ease;
  --exitToRight: exitToRight 250ms ease;
  --animate-elliptical-orbit: elliptical-orbit 20s linear infinite;
  @keyframes orbit {
    0% {
      transform: rotate(calc(var(--angle) * 1deg))
        translateY(calc(var(--radius) * 1px)) rotate(calc(var(--angle) * -1deg));
    }
    100% {
      transform: rotate(calc(var(--angle) * 1deg + 360deg))
        translateY(calc(var(--radius) * 1px))
        rotate(calc((var(--angle) * -1deg) - 360deg));
    }
  }

  @keyframes accordion-down {
    from {
      height: 0;
    }
    to {
      height: var(--radix-accordion-content-height);
    }
  }

  @keyframes accordion-up {
    from {
      height: var(--radix-accordion-content-height);
    }
    to {
      height: 0;
    }
  }

  @keyframes marquee {
    from {
      transform: translateX(0);
    }
    to {
      transform: translateX(calc(-100% - var(--gap)));
    }
  }

  @keyframes marquee-vertical {
    from {
      transform: translateY(0);
    }
    to {
      transform: translateY(calc(-100% - var(--gap)));
    }
  }
  @keyframes slide-down {
    from {
      height: 0px;
    }
    to {
      height: var(--radix-accordion-content-height);
    }
  }

  @keyframes slide-up {
    from {
      height: var(--radix-accordion-content-height);
    }
    to {
      height: 0px;
    }
  }

  /* Add this to your globals.css */
  @keyframes enterFromRight {
    from {
      opacity: 0;
      transform: translateX(200px);
    }
    to {
      opacity: 1;
      transform: translateX(0);
    }
  }

  @keyframes enterFromLeft {
    from {
      opacity: 0;
      transform: translateX(-200px);
    }
    to {
      opacity: 1;
      transform: translateX(0);
    }
  }

  @keyframes exitToRight {
    from {
      opacity: 1;
      transform: translateX(0);
    }
    to {
      opacity: 0;
      transform: translateX(200px);
    }
  }

  @keyframes exitToLeft {
    from {
      opacity: 1;
      transform: translateX(0);
    }
    to {
      opacity: 0;
      transform: translateX(-200px);
    }
  }

  @keyframes scaleIn {
    from {
      opacity: 0;
      transform: rotateX(-30deg) scale(0.9);
    }
    to {
      opacity: 1;
      transform: rotateX(0deg) scale(1);
    }
  }

  @keyframes scaleOut {
    from {
      opacity: 1;
      transform: rotateX(0deg) scale(1);
    }
    to {
      opacity: 0;
      transform: rotateX(-10deg) scale(0.95);
    }
  }

  @keyframes fadeIn {
    from {
      opacity: 0;
    }
    to {
      opacity: 1;
    }
  }

  @keyframes fadeOut {
    from {
      opacity: 1;
    }
    to {
      opacity: 0;
    }
  }

  @keyframes elliptical-orbit {
    from {
      transform: rotate(var(--angle, 0) deg)
        translate(var(--h-radius, 160px), 0)
        rotate(calc(var(--angle, 0) deg * -1));
    }
    to {
      transform: rotate(calc(var(--angle, 0) deg + 360deg))
        translate(var(--h-radius, 160px), 0)
        rotate(calc((var(--angle, 0) deg + 360deg) * -1));
    }
  }
}

:root {
  --background: oklch(0.9741 0 129.63);
  --foreground: oklch(0.2277 0.0034 67.65);
  --card: oklch(98.46% 0.002 247.84);
  --card-foreground: oklch(0.145 0 0);
  --popover: oklch(0.9924 0 0);
  --popover-foreground: oklch(0.145 0 0);
  --primary: oklch(0.205 0 0);
  --primary-foreground: oklch(0.985 0 0);
  --secondary: oklch(0.5998 0.1133 242.76);
  --secondary-foreground: oklch(0.205 0 0);
  --muted: oklch(0.93 0 0);
  --muted-foreground: oklch(0.556 0 0);
  --accent: oklch(0.1149 0 0 / 6%);
  --accent-foreground: oklch(0.145 0 0);
  --destructive: oklch(0.577 0.245 27.325);
  --destructive-foreground: oklch(0.577 0.245 27.325);
  --border: oklch(0.1149 0 0 / 8%);
  --input: oklch(0.982 0.0041 91.45);
  --ring: oklch(0.708 0 0);
  --chart-1: oklch(0.646 0.222 41.116);
  --chart-2: oklch(0.6 0.118 184.704);
  --chart-3: oklch(0.398 0.07 227.392);
  --chart-4: oklch(0.828 0.189 84.429);
  --chart-5: oklch(0.769 0.188 70.08);
  --radius: 0.625rem;
  --sidebar: oklch(0.9741 0 129.63);
  --sidebar-foreground: oklch(0.145 0 0);
  --sidebar-primary: oklch(0.205 0 0);
  --sidebar-primary-foreground: oklch(0.985 0 0);
  --sidebar-accent: oklch(0.1149 0 0 / 4%);
  --sidebar-accent-foreground: oklch(0.205 0 0);
  --sidebar-border: oklch(0.922 0 0);
  --sidebar-ring: oklch(0.708 0 0);
}

.dark {
  --background: oklch(0.235 0 0);
  --foreground: oklch(0.985 0 0);
  --card: oklch(0.2 0.005 285.823);
  --card-foreground: oklch(0.985 0 0);
  --popover: oklch(0.2267 0.0051 264.48);
  --popover-foreground: oklch(0.985 0 0);
  --primary: oklch(0.985 0 0);
  --primary-foreground: oklch(0.205 0 0);
  --secondary: oklch(0.5998 0.1133 242.76);
  --secondary-foreground: oklch(0.985 0 0);
  --muted: oklch(0.31 0 0);
  --muted-foreground: oklch(0.708 0 0);
  --accent: oklch(0.274 0.006 286.033);
  --accent-foreground: oklch(98.46% 0.002 247.84);
  --destructive: oklch(0.396 0.141 25.723);
  --destructive-foreground: oklch(0.637 0.237 25.331);
  --border: oklch(0.9911 0 0 / 6%);
  --input: oklch(0 0 0 / 30.2%);
  --ring: oklch(0.439 0 0);
  --chart-1: oklch(0.488 0.243 264.376);
  --chart-2: oklch(0.696 0.17 162.48);
  --chart-3: oklch(0.769 0.188 70.08);
  --chart-4: oklch(0.627 0.265 303.9);
  --chart-5: oklch(0.645 0.246 16.439);
  --sidebar: oklch(0 0 0 / 25.1%);
  --sidebar-foreground: oklch(0.985 0 0);
  --sidebar-primary: oklch(0.488 0.243 264.376);
  --sidebar-primary-foreground: oklch(0.985 0 0);
  --sidebar-accent: oklch(0.269 0 0);
  --sidebar-accent-foreground: oklch(0.985 0 0);
  --sidebar-border: oklch(0.269 0 0);
  --sidebar-ring: oklch(0.439 0 0);
}

@layer base {
  * {
    @apply border-border outline-ring/50;
  }
  html {
    scroll-behavior: smooth;
    zoom: 100%;
    text-rendering: optimizeLegibility;
    -webkit-font-smoothing: antialiased;
    -moz-osx-font-smoothing: grayscale;
  }
  body {
    @apply bg-[var(--background)] text-[var(--foreground)];
    font-feature-settings: 'palt'; /* Adjusts spacing for CJK text */
  }

  /* Add font fallbacks for CJK characters */
  .cjk-text,
  .prose p,
  .prose li,
  .prose table td,
  .prose table th,
  .markdown-content {
    font-family:
      var(--font-sans),
      ui-sans-serif,
      -apple-system,
      'Segoe UI',
      'Helvetica Neue',
      'Noto Sans',
      'Noto Sans CJK JP',
      'Noto Sans CJK KR',
      'Noto Sans CJK SC',
      'Noto Sans CJK TC',
      sans-serif;
    line-height: 1.7;
  }

  /* Specific handling for monospace/code with CJK character support */
  code,
  pre,
  .font-mono {
    font-family:
      var(--font-mono), ui-monospace, SFMono-Regular, 'SF Mono', Menlo, Monaco,
      Consolas, 'Liberation Mono', 'Courier New', monospace,
      'Noto Sans Mono CJK JP', 'Noto Sans Mono CJK KR', 'Noto Sans Mono CJK SC',
      'Noto Sans Mono CJK TC';
  }
}

/* Custom styles for Markdown chat content */
.prose.chat-markdown {
  /* Ensure reasonable spacing */
  & > * + * {
    margin-top: 0.75em;
  }

  /* Fix headings to be more compact in chat context */
  & h1 {
    font-size: 1.5rem;
    font-weight: 700;
    margin-top: 1em;
    margin-bottom: 0.5em;
    line-height: 1.2;
  }

  & h2 {
    font-size: 1.25rem;
    font-weight: 600;
    margin-top: 0.8em;
    margin-bottom: 0.4em;
    line-height: 1.3;
  }

  & h3 {
    font-size: 1.125rem;
    font-weight: 600;
    margin-top: 0.6em;
    margin-bottom: 0.3em;
  }

  & h4,
  & h5,
  & h6 {
    font-size: 1rem;
    font-weight: 600;
    margin-top: 0.5em;
    margin-bottom: 0.25em;
  }

  /* Improve lists */
  & ul,
  & ol {
    padding-left: 1.5em;
    margin-top: 0.5em;
    margin-bottom: 0.5em;
  }

  & ul {
    list-style-type: disc;
  }

  & ol {
    list-style-type: decimal;
  }

  & li {
    margin-top: 0.25em;
    margin-bottom: 0.25em;
  }

  & li > ul,
  & li > ol {
    margin-top: 0.25em;
    margin-bottom: 0.25em;
  }

  /* Fix code blocks */
  & pre {
    margin-top: 0.5em;
    margin-bottom: 0.5em;
    padding: 0.75em 1em;
    /* background 95 */
    background-color: theme('colors.background/95');
    border-radius: 0.375rem;
    overflow-x: auto;
    font-family: var(--font-mono);
  }

  & pre code {
    background-color: transparent;
    padding: 0;
    font-size: 0.9em;
    color: inherit;
    font-family: var(--font-mono);
    white-space: pre;
    word-break: normal;
    overflow-wrap: normal;
  }

  /* Fix inline code to ensure it wraps when needed */
  & code:not([class*='language-']) {
    padding: 0.2em 0.4em;
    font-size: 0.85em;
    font-family: var(--font-mono);
    background-color: theme('colors.background/95');
    border-radius: 3px;
    word-break: break-word;
  }

  /* Fix tables */
  & table {
    width: 100%;
    border-collapse: collapse;
    margin-top: 0.75em;
    margin-bottom: 0.75em;
    font-size: 0.9em;
  }

  & th {
    background-color: theme('colors.slate.100');
    font-weight: 600;
    text-align: left;
    padding: 0.5em 0.75em;
  }

  & td {
    padding: 0.5em 0.75em;
    border: 1px solid theme('colors.slate.200');
  }

  /* Fix blockquotes */
  & blockquote {
    border-left: 3px solid theme('colors.slate.300');
    padding-left: 1em;
    margin-left: 0;
    font-style: italic;
    color: theme('colors.slate.600');
  }

  /* Dark mode specific overrides */
  .dark & {
    /* Code blocks in dark mode */
    & pre {
      background-color: theme('colors.background/95');
      /* border: 1px solid theme('colors.zinc.700'); */
    }

    & code:not([class*='language-']) {
      background-color: theme('colors.background/95');
      color: theme('colors.zinc.200');
      /* border: 1px solid theme('colors.zinc.700'); */
    }

    /* Tables in dark mode */
    & th {
      background-color: theme('colors.zinc.800');
      border-color: theme('colors.zinc.700');
    }

    & td {
      border-color: theme('colors.zinc.700');
    }

    /* Blockquotes in dark mode */
    & blockquote {
      border-left-color: theme('colors.zinc.600');
      color: theme('colors.zinc.400');
    }

    /* Syntax highlighting in dark mode */
    & .hljs-keyword,
    & .hljs-selector-tag,
    & .hljs-built_in,
    & .hljs-name,
    & .hljs-tag {
      color: theme('colors.blue.400');
    }

    & .hljs-string,
    & .hljs-title,
    & .hljs-section,
    & .hljs-attribute,
    & .hljs-literal,
    & .hljs-template-tag,
    & .hljs-template-variable,
    & .hljs-type,
    & .hljs-addition {
      color: theme('colors.green.400');
    }

    & .hljs-comment,
    & .hljs-quote,
    & .hljs-deletion,
    & .hljs-meta {
      color: theme('colors.zinc.500');
    }

    & .hljs-keyword,
    & .hljs-selector-tag,
    & .hljs-literal,
    & .hljs-title,
    & .hljs-section,
    & .hljs-doctag,
    & .hljs-type,
    & .hljs-name,
    & .hljs-strong {
      font-weight: bold;
    }
  }
}

.bg-pattern-grid {
  background-image: 
    linear-gradient(to right, rgba(0, 0, 0, 0.05) 1px, transparent 1px),
    linear-gradient(to bottom, rgba(0, 0, 0, 0.05) 1px, transparent 1px);
  background-size: 20px 20px;
}

.dark .bg-pattern-grid {
  background-image: 
    linear-gradient(to right, rgba(255, 255, 255, 0.05) 1px, transparent 1px),
    linear-gradient(to bottom, rgba(255, 255, 255, 0.05) 1px, transparent 1px);
  background-size: 20px 20px;
}

.bg-checker-pattern {
  background-image: linear-gradient(45deg, #f3f4f6 25%, transparent 25%),
    linear-gradient(-45deg, #f3f4f6 25%, transparent 25%),
    linear-gradient(45deg, transparent 75%, #f3f4f6 75%),
    linear-gradient(-45deg, transparent 75%, #f3f4f6 75%);
  background-size: 20px 20px;
  background-position: 0 0, 0 10px, 10px -10px, -10px 0px;
  background-color: #ffffff;
}

.dark .bg-checker-pattern-dark {
  background-image: linear-gradient(45deg, rgba(39, 39, 42, 0.7) 25%, transparent 25%),
    linear-gradient(-45deg, rgba(39, 39, 42, 0.7) 25%, transparent 25%),
    linear-gradient(45deg, transparent 75%, rgba(39, 39, 42, 0.7) 75%),
    linear-gradient(-45deg, transparent 75%, rgba(39, 39, 42, 0.7) 75%);
  background-size: 20px 20px;
  background-position: 0 0, 0 10px, 10px -10px, -10px 0px;
  background-color: rgba(24, 24, 27, 0.7);
}

@keyframes shimmer {
  0% { transform: translateX(-100%); }
  100% { transform: translateX(200%); }
}

@keyframes gradient-shift {
  0% { background-position: 0% 50%; }
  50% { background-position: 100% 50%; }
  100% { background-position: 0% 50%; }
}

@theme {
  --animate-shimmer: shimmer 1s infinite;
  --animate-gradient-shift: gradient-shift 2s ease infinite;
}

.animate-shimmer {
  @apply relative overflow-hidden rounded-md;
  @apply bg-gradient-to-r from-primary/10 via-primary/5 to-primary/10;
  background-size: 200% 200%;
  animation: var(--animate-gradient-shift);
}

.animate-shimmer::before {
  content: '';
  @apply absolute top-0 left-0 w-full h-full;
  background: linear-gradient(
    140deg,
    rgba(255, 255, 255, 0) 0%,
    rgba(255, 255, 255, 0.3) 50%,
    rgba(255, 255, 255, 0) 100%
  );
  animation: var(--animate-shimmer);
  width: 100%;
  transform: translateX(-100%);
}

.animate-shimmer-gray {
  @apply relative overflow-hidden rounded-md;
  @apply bg-gradient-to-r from-gray-200 via-gray-100 to-gray-200;
  background-size: 200% 200%;
  animation: var(--animate-gradient-shift);
}

.animate-shimmer-gray::before {
  content: '';
  @apply absolute top-0 left-0 w-full h-full;
  background: linear-gradient(
    140deg
    rgba(255, 255, 255, 0) 0%,
    rgba(255, 255, 255, 0.8) 50%,
    rgba(255, 255, 255, 0) 100%
  );
  animation: var(--animate-shimmer);
  width: 100%;
  transform: translateX(-100%);
}

@theme inline {
  --animate-shiny-text: shiny-text 5s infinite;
 
  @keyframes shiny-text {
    0%,
    90%,
    100% {
      background-position: calc(-100% - var(--shiny-width)) 0;
    }
    30%,
    60% {
      background-position: calc(100% + var(--shiny-width)) 0;
    }
  }
}

.custom-scrollbar::-webkit-scrollbar {
  width: 8px;
  background: #44434369;
}
.custom-scrollbar::-webkit-scrollbar-track {
  background: #44434369;
  border-radius: 8px;
}
.custom-scrollbar::-webkit-scrollbar-thumb {
  background: #616161;
  border-radius: 8px;
  min-height: 48px;
}
.custom-scrollbar::-webkit-scrollbar-thumb:vertical {
  min-height: 48px;
}

/* For Firefox */
.custom-scrollbar {
  scrollbar-color: #616161 #44434369;
  scrollbar-width: thin;
<<<<<<< HEAD
}

/* Fustat variable font utility */
.fustat {
  font-family: "Fustat", sans-serif;
  font-optical-sizing: auto;
  font-style: normal;
}

/* Playfair Display variable font utility */
.playfair-display {
  font-family: "Playfair Display", serif;
  font-optical-sizing: auto;
  font-weight: 700;
  font-style: normal;
}

/* To use a different weight, override font-weight in a custom class or inline style. */
=======
}
>>>>>>> d55017dc
<|MERGE_RESOLUTION|>--- conflicted
+++ resolved
@@ -262,6 +262,7 @@
 
 .dark {
   --background: oklch(0.235 0 0);
+  --background: oklch(0.235 0 0);
   --foreground: oklch(0.985 0 0);
   --card: oklch(0.2 0.005 285.823);
   --card-foreground: oklch(0.985 0 0);
@@ -676,7 +677,6 @@
 .custom-scrollbar {
   scrollbar-color: #616161 #44434369;
   scrollbar-width: thin;
-<<<<<<< HEAD
 }
 
 /* Fustat variable font utility */
@@ -694,7 +694,4 @@
   font-style: normal;
 }
 
-/* To use a different weight, override font-weight in a custom class or inline style. */
-=======
-}
->>>>>>> d55017dc
+/* To use a different weight, override font-weight in a custom class or inline style. */